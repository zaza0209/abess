--- conflicted
+++ resolved
@@ -466,30 +466,9 @@
     coef(0) = coef0;
     coef.tail(p) = beta;
 
-<<<<<<< HEAD
     // Approximate Newton method
     if (this->approximate_Newton)
-=======
-    Eigen::MatrixXd lambdamat = Eigen::MatrixXd::Identity(p + 1, p + 1);
-    lambdamat(0, 0) = 0;
-
-    // Eigen::MatrixXd X_trans = X.transpose();
-    T4 X_new(n, p + 1);
-    Eigen::VectorXd beta0 = Eigen::VectorXd::Zero(p + 1);
-    beta0.tail(p) = beta;
-    beta0(0) = coef0;
-    Eigen::VectorXd eta = X * beta0;
-    Eigen::VectorXd expeta = eta.array().exp();
-    Eigen::VectorXd z = Eigen::VectorXd::Zero(n);
-    double loglik0 = (y.cwiseProduct(eta) - expeta).dot(weights) - this->lambda_level * beta.cwiseAbs2().sum();
-    double loglik1;
-
-    int j;
-    for (j = 0; j < this->primary_model_fit_max_iter; j++)
->>>>>>> 14f53f33
-    {
-      this->primary_model_fit_max_iter = 200;
-      
+    {
       double step = 1;
       Eigen::VectorXd g(p + 1);
       Eigen::VectorXd coef_new;
@@ -563,7 +542,6 @@
         coef = coef_new;
         loglik = loglik_new;
       }
-<<<<<<< HEAD
     }
     else {
       Eigen::MatrixXd lambdamat = Eigen::MatrixXd::Identity(p + 1, p + 1);
@@ -578,15 +556,6 @@
       double loglik1;
 
       for (int j = 0; j < this->primary_model_fit_max_iter; j++)
-=======
-      expeta = eta.array().exp();
-      loglik1 = (y.cwiseProduct(eta) - expeta).dot(weights) - this->lambda_level * beta.cwiseAbs2().sum();
-      bool condition1 = -(loglik1 + (this->primary_model_fit_max_iter - j - 1) * (loglik1 - loglik0)) + this->tau > loss0;
-      // bool condition1 = false;
-      bool condition2 = abs(loglik0 - loglik1) / (0.1 + abs(loglik1)) < this->primary_model_fit_epsilon;
-      bool condition3 = abs(loglik1) < min(1e-3, this->tau);
-      if (condition1 || condition2 || condition3)
->>>>>>> 14f53f33
       {
         for (int i = 0; i < p + 1; i++)
         {
