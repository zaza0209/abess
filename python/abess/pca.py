--- conflicted
+++ resolved
@@ -56,28 +56,17 @@
     >>> print(model.coef_)
     """
 
-<<<<<<< HEAD
     def __init__(self, max_iter=20, exchange_num=5, path_type="seq", is_warm_start=True, support_size=None, s_min=None, s_max=None,
                  ic_type="ebic", ic_coef=1.0, cv=1, 
-=======
-    def __init__(self, max_iter=20, exchange_num=5, is_warm_start=True, support_size=None, 
-                 ic_type="ebic", ic_coef=1.0, 
->>>>>>> 49036281
                  always_select=[], 
                  thread=1,
                  sparse_matrix=False,
                  splicing_type=1
                  ):
         super(abessPCA, self).__init__(
-<<<<<<< HEAD
             algorithm_type="abess", model_type="PCA", normalize_type=1, path_type=path_type, max_iter=max_iter, exchange_num=exchange_num,
             is_warm_start=is_warm_start, support_size=support_size, s_min=s_min, s_max=s_max, 
             ic_type=ic_type, ic_coef=ic_coef, cv=cv, 
-=======
-            algorithm_type="abess", model_type="PCA", normalize_type=1, path_type="seq", max_iter=max_iter, exchange_num=exchange_num,
-            is_warm_start=is_warm_start, support_size=support_size, s_min=None, s_max=None, cv=1,
-            ic_type=ic_type, ic_coef=ic_coef, 
->>>>>>> 49036281
             always_select=always_select, 
             thread=thread,
             sparse_matrix=sparse_matrix,
